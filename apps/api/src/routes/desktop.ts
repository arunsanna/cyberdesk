import { OpenAPIHono } from "@hono/zod-openapi";
import { env } from 'hono/adapter';
import { unkey, type UnkeyContext } from "@unkey/hono";
import { z } from "@hono/zod-openapi";
import axios from "axios";
import { profiles, cyberdeskInstances, InstanceStatus } from "../db/schema.js";
import {
  bashAction,
  computerAction,
  createDesktop,
  stopDesktop,
  ComputerActionSchema,
  CreateDesktopParamsSchema,
  getDesktop,
  BashActionSchema,
} from "../schema/desktop.js";
import { GatewayExecuteCommandRequestSchema, GatewayExecuteCommandResponseSchema } from "../schema/gateway.js";
import { db } from "../db/index.js";
import {
  addDbInstance,
  getDbInstanceDetails,
  updateDbInstanceStatus,
} from "../db/dbActions.js";
import {
  ApiError,
  NotFoundError,
  ConflictError,
  BadRequestError,
  GatewayError,
  ActionExecutionError,
  honoErrorHandler,
  UnauthorizedError,
  InternalServerError,
} from "../lib/errors.js";

// Type definitions
type EnvVars = {
  UNKEY_API_ID: string;
  SUPABASE_URL: string;
  SUPABASE_ANON_KEY: string;
  SUPABASE_CONNECTION_STRING?: string;
  WEB_URL: string;
  GATEWAY_URL: string;
};

// Use the schema type for computer actions
type ComputerAction = z.infer<typeof ComputerActionSchema>;
// Use the schema type for desktop creation parameters
type CreateDesktopParams = z.infer<typeof CreateDesktopParamsSchema>;
type BashAction = z.infer<typeof BashActionSchema>;

// Create Hono instance
const desktop = new OpenAPIHono<{
  Variables: {
    unkey: UnkeyContext;
    userId: string;
  };
}>();

// Register the global error handler
desktop.onError(honoErrorHandler);

// API key verification middleware
desktop.use("*", async (c, next) => {
  const { UNKEY_API_ID } = env<EnvVars>(c);

  const handler = unkey({
    apiId: UNKEY_API_ID,
    getKey: (c) => c.req.header("x-api-key"),
  });

  await handler(c, next);
});

// Authentication and database connection middleware
desktop.use("*", async (c, next) => {
  const result = c.get("unkey");
  if (!result?.valid) {
    throw new UnauthorizedError("Invalid API key");
  }

  const userId = result.ownerId;
  if (!userId) {
    throw new UnauthorizedError("No user associated with this key");
  }

  c.set("userId", userId);

  await next();
});

// Route for getting a desktop instance's details
desktop.openapi(getDesktop, async (c) => {
  const userId = c.get("userId");
  const id = c.req.param("id");

  const instanceDetails = await getDbInstanceDetails(db, id, userId);
  
  return c.json({
      id: instanceDetails.id,
      status: instanceDetails.status,
      created_at: (instanceDetails.createdAt || new Date(0)).toISOString(),
      timeout_at: instanceDetails.timeoutAt.toISOString(),
      stream_url: instanceDetails.streamUrl
  }, 200);
});

// Route for creating a new desktop instance
desktop.openapi(createDesktop, async (c) => {
  const { GATEWAY_URL } = env<EnvVars>(c);
  const userId = c.get("userId");
  let createDesktopParams: CreateDesktopParams;

  try {
    const body = await c.req.json().catch(() => ({}));
    createDesktopParams = CreateDesktopParamsSchema.parse(body);

    const newInstance = await addDbInstance(db, userId, createDesktopParams.timeout_ms);

    try {
      const provisioningUrl = `${GATEWAY_URL}/cyberdesk/${newInstance.id}`;
      const response = await axios.post(provisioningUrl, {
        timeoutMs: createDesktopParams.timeout_ms
      });
      console.log('Provisioning request successful:', response.data);

      return c.json(
        {
          id: newInstance.id,
          status: newInstance.status,
        },
        200
      );
    } catch (provisioningError) {
      console.error('Error calling provisioning service during creation:', provisioningError);
      await updateDbInstanceStatus(db, newInstance.id, userId, InstanceStatus.Error).catch(console.error);
      if (axios.isAxiosError(provisioningError)) {
         throw new GatewayError(`Failed to provision via Gateway: ${provisioningError.response?.statusText || provisioningError.message}`);
      } else {
         throw new GatewayError('Failed to initiate provisioning of Cyberdesk resource via Gateway for instance ' + newInstance.id);
      }
    }
  } catch (error) {
    if (error instanceof z.ZodError) {
      throw error;
    } else if (error instanceof ApiError) {
        throw error;
    } else {
        console.error('Unexpected error during desktop creation:', error);
        throw new InternalServerError("Failed to create desktop instance due to an unexpected error.");
    }
  }
});

// Route for stopping a desktop instance
desktop.openapi(stopDesktop, async (c) => {
  console.log('[stopDesktop] Received request');

  // --- Log Full Request Details --- START ---
  console.log(`[stopDesktop] Full Request:  ${JSON.stringify(c.req)}`);
  console.log(`[stopDesktop] Request Method: ${c.req.method}`);
  console.log(`[stopDesktop] Request URL: ${c.req.url}`);
  console.log(`[stopDesktop] Request Headers: ${JSON.stringify(c.req.header())}`);
  console.log(`[stopDesktop] Request Query Params: ${JSON.stringify(c.req.query())}`);
  // --- Log Full Request Details --- END ---

  const userId = c.get("userId");
  const id = c.req.param("id");
<<<<<<< HEAD
  const allParams = c.req.param();

  console.log(`[stopDesktop] Extracted userId: ${userId}`);
  console.log(`[stopDesktop] Extracted id parameter: ${id}`);
  console.log(`[stopDesktop] All path parameters: ${JSON.stringify(allParams)}`);

  let requestBody = undefined;
  try {
    const contentType = c.req.header('content-type');
    console.log(`[stopDesktop] Request Content-Type: ${contentType}`);
    if (contentType && contentType.includes('application/json')) {
      requestBody = await c.req.json();
      console.log(`[stopDesktop] Parsed JSON request body: ${JSON.stringify(requestBody)}`);
    } else if (c.req.header('content-length') && parseInt(c.req.header('content-length') || '0') > 0) {
        const textBody = await c.req.text();
        console.log(`[stopDesktop] Received non-JSON request body (text): ${textBody}`);
        requestBody = textBody;
    } else {
         console.log(`[stopDesktop] No request body or Content-Type not JSON.`);
    }
  } catch (err: any) {
    console.error('[stopDesktop] Error parsing request body:', err.message);
  }

  const { GATEWAY_EXTERNAL_IP } = env<EnvVars>(c);
=======
  const { GATEWAY_URL } = env<EnvVars>(c);
>>>>>>> 8ad83099

  console.log(`[stopDesktop] Proceeding to update DB status for id: ${id}, userId: ${userId}`);
  const updatedInstance = await updateDbInstanceStatus(db, id, userId, InstanceStatus.Terminated);
  console.log(`[stopDesktop] DB status updated for id: ${id}, new status: ${updatedInstance.status}`);

  try {
<<<<<<< HEAD
    const provisioningUrl = `http://${GATEWAY_EXTERNAL_IP}/cyberdesk/${id}/stop`;
    console.log(`[stopDesktop] Calling provisioning service at: ${provisioningUrl}`);
=======
    const provisioningUrl = `${GATEWAY_URL}/cyberdesk/${id}/stop`;
>>>>>>> 8ad83099
    await axios.post(provisioningUrl);
    console.log('[stopDesktop] Stopping request successful via Gateway for instance:', id);
  } catch (provisioningError) {
    console.error('Error calling provisioning service during stop:', provisioningError);
  }

  console.log(`[stopDesktop] Returning final response for id: ${id}`);
  const responsePayload: { status: InstanceStatus } = {
      status: updatedInstance.status as InstanceStatus,
  };

  return c.json(
    responsePayload,
    200
  );
});

async function executeComputerAction(
  id: string,
  userId: string,
  action: ComputerAction,
  GATEWAY_URL: string
): Promise<string> {
  const instance = await getDbInstanceDetails(db, id, userId);
  if (!instance) {
    throw new NotFoundError("Instance not found or unauthorized");
  }
  if (instance.status !== 'running') {
    throw new ConflictError(`Instance is not running (status: ${instance.status}). Cannot perform action.`);
  }

  let command: string;
  const displayPrefix = "export DISPLAY=:99;";

  switch (action.type) {
    case "click_mouse": {
      const { x, y, button = "left", num_of_clicks = 1, click_type = "click" } = action;
      const buttonMap: { [key: string]: number } = { left: 1, middle: 2, right: 3 };
      const btn = buttonMap[button] || 1;
      let moveCmd = "";
      if (x !== undefined && y !== undefined) {
        moveCmd = `xdotool mousemove ${x} ${y} && `;
      }
      let clickCmd: string;
      if (click_type === "click") {
        clickCmd = `xdotool click --repeat ${num_of_clicks} ${btn}`;
      } else if (click_type === "down") {
        clickCmd = `xdotool mousedown ${btn}`;
      } else { // up
        clickCmd = `xdotool mouseup ${btn}`;
      }
      command = `${displayPrefix} ${moveCmd}${clickCmd}`;
      break;
    }
    case "scroll": {
      const { direction, amount } = action;
      const directionMap: { [key: string]: number } = { up: 4, down: 5, left: 6, right: 7 };
      const btn = directionMap[direction];
      // Ensure amount is a reasonable positive integer
      const repeatCount = Math.max(1, Math.min(Math.floor(amount), 500)); // Cap repeat at 500 for sanity
      const delayMs = 25; // Reduce delay for faster scrolling
      command = `${displayPrefix} xdotool click --repeat ${repeatCount} --delay ${delayMs} ${btn}`;
      break;
    }
    case "move_mouse": {
      command = `${displayPrefix} xdotool mousemove ${action.x} ${action.y}`;
      break;
    }
    case "drag_mouse": {
      const { start, end } = action;
      command = `${displayPrefix} xdotool mousemove ${start.x} ${start.y} mousedown 1 mousemove ${end.x} ${end.y} mouseup 1`;
      break;
    }
    case "type": {
      const escapedText = action.text.replace(/'/g, "'\''");
      command = `${displayPrefix} xdotool type --clearmodifiers --delay 50 '${escapedText}'`;
      break;
    }
    case "press_keys": {
      const { keys, key_action_type = "press" } = action;
      const keyString = Array.isArray(keys) ? keys.join('+') : keys;
      let keyCmd: string;
      if (key_action_type === "down") {
        keyCmd = `keydown`;
      } else if (key_action_type === "up") {
        keyCmd = `keyup`;
      } else { // press
        keyCmd = `key`;
      }
      command = `${displayPrefix} xdotool ${keyCmd} --clearmodifiers ${keyString}`;
      break;
    }
    case "wait": {
      const seconds = Math.max(0, action.ms / 1000);
      command = `sleep ${seconds}`;
      break;
    }
    case "screenshot": {
      command = `${displayPrefix} scrot -q 100 /tmp/screen.jpg && base64 /tmp/screen.jpg && rm /tmp/screen.jpg`;
      break;
    }
    case "get_cursor_position": {
      command = `${displayPrefix} xdotool getmouselocation --shell`;
      break;
    }
    default:
      throw new BadRequestError(`Unsupported action type: ${(action as any).type}`);
  }

  console.log(`Executing command for instance ${id}: ${command}`);

  const provisioningUrl = `${GATEWAY_URL}/cyberdesk/${id}/execute-command`;
  const requestBody = GatewayExecuteCommandRequestSchema.parse({ command });
  try {
    const response = await axios.post<z.infer<typeof GatewayExecuteCommandResponseSchema>>(
        provisioningUrl,
        requestBody
    );

    const parsedResponse = GatewayExecuteCommandResponseSchema.parse(response.data);

    console.log(`Command execution response for instance ${id}:`, parsedResponse);

    if (parsedResponse.vm_response.return_code !== 0) {
      throw new ActionExecutionError(
          `Command failed with code ${parsedResponse.vm_response.return_code}`,
          parsedResponse.vm_response.stderr || 'No stderr output'
      );
    }

    return parsedResponse.vm_response.stdout.trim();

  } catch (error: any) {
    console.error(`Error executing command for instance ${id}:`, error);
    if (error instanceof z.ZodError) {
        throw new GatewayError(`Invalid response structure from gateway: ${error.errors.map(e => e.message).join(', ')}`);
    } else if (axios.isAxiosError(error)) {
        const gatewayMessage = error.response?.data?.message || error.message || "Failed to execute command via gateway";
        throw new GatewayError(`Action execution failed via gateway: ${gatewayMessage}`);
    } else if (error instanceof ApiError) {
        throw error;
    } else {
        throw new InternalServerError(`Unexpected error during action execution: ${error instanceof Error ? error.message : 'Unknown error'}`);
    }
  }
}

/**
 * Executes a raw bash command on the target instance via the gateway.
 * @param id Instance ID
 * @param userId User ID for authorization
 * @param command The bash command string to execute
 * @param GATEWAY_URL Gateway URL
 * @returns Promise<string> Resolves with stdout on success
 * @throws Error on command failure or communication issues
 */
async function executeBashCommand(
    id: string,
    userId: string,
    command: string,
    GATEWAY_URL: string
  ): Promise<string> {
    const instance = await getDbInstanceDetails(db, id, userId);
    if (!instance) {
      throw new NotFoundError("Instance not found or unauthorized");
    }
    if (instance.status !== 'running') {
      throw new ConflictError(`Instance is not running (status: ${instance.status}). Cannot execute command.`);
    }
  
    console.log(`Executing bash command for instance ${id}: ${command}`);
  
    const provisioningUrl = `${GATEWAY_URL}/cyberdesk/${id}/execute-command`;
    const requestBody = GatewayExecuteCommandRequestSchema.parse({ command });
    try {
      const response = await axios.post<z.infer<typeof GatewayExecuteCommandResponseSchema>>(
        provisioningUrl,
        requestBody
      );
  
      const parsedResponse = GatewayExecuteCommandResponseSchema.parse(response.data);
  
      console.log(`Bash command execution response for instance ${id}:`, parsedResponse);
  
      return parsedResponse.vm_response.stdout.trim() || parsedResponse.vm_response.stderr.trim();
  
    } catch (error: any) {
      console.error(`Error executing bash command for instance ${id}:`, error);
       if (error instanceof z.ZodError) {
            throw new GatewayError(`Invalid response structure from gateway: ${error.errors.map(e => e.message).join(', ')}`);
        } else if (axios.isAxiosError(error)) {
          const gatewayMessage = error.response?.data?.message || error.message || "Failed to execute command via gateway";
          throw new GatewayError(`Bash command execution failed via gateway: ${gatewayMessage}`);
      } else if (error instanceof ApiError) {
        throw error;
    } else {
          throw new InternalServerError(`Unexpected error during bash command execution: ${error instanceof Error ? error.message : 'Unknown error'}`);
      }
    }
  }

// Route for performing a computer action on a desktop
desktop.openapi(computerAction, async (c) => {
  const userId = c.get("userId");
  const id = c.req.param("id");
  const { GATEWAY_URL } = env<EnvVars>(c);
  let action: ComputerAction;

  try {
      const body = await c.req.json().catch(() => ({}));
      action = ComputerActionSchema.parse(body);
  } catch (parseError: any) {
      if (parseError instanceof z.ZodError) {
          throw parseError;
      }
      throw new BadRequestError(`Invalid request body: ${parseError?.message || 'Unknown parsing error'}`);
  }

  const resultString = await executeComputerAction(id, userId, action, GATEWAY_URL);

  if (action.type === "screenshot") {
    return c.json({ base64_image: resultString, }, 200);
  } else if (action.type === "get_cursor_position") {
      return c.json({ output: resultString, }, 200);
  } else {
    return c.json({ output: resultString, }, 200);
  }
});


// Route for executing a bash command on a desktop
desktop.openapi(bashAction, async (c) => {
  const userId = c.get("userId");
  const id = c.req.param("id");
  const { GATEWAY_URL } = env<EnvVars>(c);
  let bashAction: BashAction;

  try {
      const body = await c.req.json().catch(() => ({}));
      bashAction = BashActionSchema.parse(body);
  } catch (parseError: any) {
       if (parseError instanceof z.ZodError) {
           throw parseError;
       }
       throw new BadRequestError(`Invalid request body: ${parseError?.message || 'Unknown parsing error'}`);
  }

  const resultString = await executeBashCommand(id, userId, bashAction.command, GATEWAY_URL);

  return c.json({ status: "success", output: resultString, }, 200);
});

export default desktop;<|MERGE_RESOLUTION|>--- conflicted
+++ resolved
@@ -166,47 +166,14 @@
 
   const userId = c.get("userId");
   const id = c.req.param("id");
-<<<<<<< HEAD
-  const allParams = c.req.param();
-
-  console.log(`[stopDesktop] Extracted userId: ${userId}`);
-  console.log(`[stopDesktop] Extracted id parameter: ${id}`);
-  console.log(`[stopDesktop] All path parameters: ${JSON.stringify(allParams)}`);
-
-  let requestBody = undefined;
-  try {
-    const contentType = c.req.header('content-type');
-    console.log(`[stopDesktop] Request Content-Type: ${contentType}`);
-    if (contentType && contentType.includes('application/json')) {
-      requestBody = await c.req.json();
-      console.log(`[stopDesktop] Parsed JSON request body: ${JSON.stringify(requestBody)}`);
-    } else if (c.req.header('content-length') && parseInt(c.req.header('content-length') || '0') > 0) {
-        const textBody = await c.req.text();
-        console.log(`[stopDesktop] Received non-JSON request body (text): ${textBody}`);
-        requestBody = textBody;
-    } else {
-         console.log(`[stopDesktop] No request body or Content-Type not JSON.`);
-    }
-  } catch (err: any) {
-    console.error('[stopDesktop] Error parsing request body:', err.message);
-  }
-
-  const { GATEWAY_EXTERNAL_IP } = env<EnvVars>(c);
-=======
   const { GATEWAY_URL } = env<EnvVars>(c);
->>>>>>> 8ad83099
 
   console.log(`[stopDesktop] Proceeding to update DB status for id: ${id}, userId: ${userId}`);
   const updatedInstance = await updateDbInstanceStatus(db, id, userId, InstanceStatus.Terminated);
   console.log(`[stopDesktop] DB status updated for id: ${id}, new status: ${updatedInstance.status}`);
 
   try {
-<<<<<<< HEAD
-    const provisioningUrl = `http://${GATEWAY_EXTERNAL_IP}/cyberdesk/${id}/stop`;
-    console.log(`[stopDesktop] Calling provisioning service at: ${provisioningUrl}`);
-=======
     const provisioningUrl = `${GATEWAY_URL}/cyberdesk/${id}/stop`;
->>>>>>> 8ad83099
     await axios.post(provisioningUrl);
     console.log('[stopDesktop] Stopping request successful via Gateway for instance:', id);
   } catch (provisioningError) {
